--- conflicted
+++ resolved
@@ -1,20 +1,10 @@
 <!DOCTYPE html>
 <html lang="en">
-<<<<<<< HEAD
 
 {% include head.html %}
 
 <body class="d-flex flex-column min-vh-100">
-<<<<<<< HEAD
->>>>>>> 67b0f71 (Add Header and Footer (#77))
-=======
 
->>>>>>> 7b545a4 (rebase on main)
-=======
-{% include head.html %}
-
-<body class="d-flex flex-column min-vh-100">
->>>>>>> b3e4f49c
 {% include navbar.html %}
 
 <main class="container mt-4 flex-grow-1">
