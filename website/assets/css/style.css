<<<<<<< HEAD
<<<<<<< HEAD

/* Base website styles */
body {
    font-family: Arial, sans-serif;
    margin: 0;
    padding: 0;
    line-height: 1.6;
}

/* Container adjustments for padding */
.container {
    padding-left: 15px;
    padding-right: 15px;
}

/* Responsive images: Scale down to fit container */
img {
    max-width: 100%;
    height: auto;
}

/* Enhance text readability on small screens */
h1, h2, h3, h4, h5, h6 {
    margin-top: 0.5em;
    margin-bottom: 0.5em;
}

/* Custom adjustments for the hero section on mobile */
.hero {
    padding: 3rem 1rem;
    text-align: center;
}

/* Navbar adjustments for better mobile display */
.navbar {
    padding: 0.5rem 1rem;
}

/* Collapse navbar items to a vertical list on small screens */
.navbar-nav {
    flex-direction: column;
    align-items: center;
}

/* Use Bootstrap’s grid by default on medium+ screens */
@media (min-width: 768px) {
    .navbar-nav {
        flex-direction: row;
        align-items: center;
    }
}

/* Reduce font sizes on very small screens for better fit */
@media (max-width: 576px) {
    h1 {
        font-size: 1.75rem;
    }
    h2 {
        font-size: 1.5rem;
    }
    h3 {
        font-size: 1.25rem;
    }
    p, li, a {
        font-size: 0.9rem;
    }
}

/* Additional layout fixes for responsive behavior */

/* Ensure main content does not overflow on mobile screens */
main.container {
    overflow-x: hidden;
}

/* Footer text adjustments for mobile devices */
footer p {
    font-size: 0.9rem;
}

@media (max-width: 576px) {
    .row {
        margin-left: 0;
        margin-right: 0;
    }

    .card {
        margin-bottom: 1rem;
    }
}
=======
>>>>>>> b3e4f49c

html, body {
    height: 100%;
}

body {
<<<<<<< HEAD
    font-family: Arial, sans-serif;
    margin: 0;
    padding: 0;
    line-height: 1.6;
=======
>>>>>>> b3e4f49c
    display: flex;
    flex-direction: column;
}

main {
    flex: 1 0 auto;
}

<<<<<<< HEAD
/* Ensure main content does not overflow on mobile screens */
main.container {
    overflow-x: hidden;
}

.container {
    padding-left: 15px;
    padding-right: 15px;
}


=======
>>>>>>> b3e4f49c
.footer-wrapper {
    flex-shrink: 0;
}

footer {
    margin-top: auto;
<<<<<<< HEAD
}
<<<<<<< HEAD
=======

/* Footer text adjustments for mobile devices */
footer p {
    font-size: 0.9rem;
}

img {
    max-width: 100%;
    height: auto;
}

/* Enhance text readability on small screens */
h1, h2, h3, h4, h5, h6 {
    margin-top: 0.5em;
    margin-bottom: 0.5em;
}

/* Custom adjustments for the hero section on mobile */
.hero {
    padding: 3rem 1rem;
    text-align: center;
}

/* Navbar adjustments for better mobile display */
.navbar {
    padding: 0.5rem 1rem;
}

/* Collapse navbar items to a vertical list on small screens */
.navbar-nav {
    flex-direction: column;
    align-items: center;
}

/* Use Bootstrap’s grid by default on medium+ screens */
@media (min-width: 768px) {
    .navbar-nav {
        flex-direction: row;
        align-items: center;
    }
}

/* Reduce font sizes on very small screens for better fit */
@media (max-width: 576px) {
    h1 {
        font-size: 1.75rem;
    }
    h2 {
        font-size: 1.5rem;
    }
    h3 {
        font-size: 1.25rem;
    }
    p, li, a {
        font-size: 0.9rem;
    }
}

@media (max-width: 576px) {
    .row {
        margin-left: 0;
        margin-right: 0;
    }

    .card {
        margin-bottom: 1rem;
    }
}
>>>>>>> 7b545a4 (rebase on main)
=======
}
>>>>>>> b3e4f49c
<|MERGE_RESOLUTION|>--- conflicted
+++ resolved
@@ -1,5 +1,3 @@
-<<<<<<< HEAD
-<<<<<<< HEAD
 
 /* Base website styles */
 body {
@@ -90,21 +88,16 @@
         margin-bottom: 1rem;
     }
 }
-=======
->>>>>>> b3e4f49c
 
 html, body {
     height: 100%;
 }
 
 body {
-<<<<<<< HEAD
     font-family: Arial, sans-serif;
     margin: 0;
     padding: 0;
     line-height: 1.6;
-=======
->>>>>>> b3e4f49c
     display: flex;
     flex-direction: column;
 }
@@ -113,7 +106,7 @@
     flex: 1 0 auto;
 }
 
-<<<<<<< HEAD
+
 /* Ensure main content does not overflow on mobile screens */
 main.container {
     overflow-x: hidden;
@@ -124,19 +117,14 @@
     padding-right: 15px;
 }
 
-
-=======
->>>>>>> b3e4f49c
 .footer-wrapper {
     flex-shrink: 0;
 }
 
 footer {
     margin-top: auto;
-<<<<<<< HEAD
+
 }
-<<<<<<< HEAD
-=======
 
 /* Footer text adjustments for mobile devices */
 footer p {
@@ -205,7 +193,3 @@
         margin-bottom: 1rem;
     }
 }
->>>>>>> 7b545a4 (rebase on main)
-=======
-}
->>>>>>> b3e4f49c
